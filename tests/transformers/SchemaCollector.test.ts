import { describe, expect, test } from 'vitest';
import { SelectQueryParser } from '../../src/parsers/SelectQueryParser';
import { SchemaCollector } from '../../src/transformers/SchemaCollector';
import { TableColumnResolver } from '../../src/transformers/TableColumnResolver';

const DEBUG = process.env.DEBUG === 'true'; // Add DEBUG flag

// Test cases for SchemaCollector

describe('SchemaCollector', () => {
    test('collects schema information from simple SELECT query', () => {
        // Arrange
        const sql = `SELECT u.id, u.name FROM users as u`;
        const query = SelectQueryParser.parse(sql);
        const collector = new SchemaCollector();

        // Act
        const schemaInfo = collector.collect(query);

        // Assert
        expect(schemaInfo.length).toBe(1);
        expect(schemaInfo[0].name).toBe('users');
        expect(schemaInfo[0].columns).toEqual(['id', 'name']);
    });

    test('collects schema information from query with JOIN clause', () => {
        // Arrange
        const sql = `SELECT u.id, u.name, o.order_id FROM users u JOIN orders o ON u.id = o.user_id`;
        const query = SelectQueryParser.parse(sql);
        const collector = new SchemaCollector();

        // Act
        const schemaInfo = collector.collect(query);

        // Assert
        expect(schemaInfo.length).toBe(2);
        expect(schemaInfo[0].name).toBe('orders'); // Adjusted order due to sorting
        expect(schemaInfo[0].columns).toEqual(['order_id', 'user_id']); // Adjusted order due to sorting
        expect(schemaInfo[1].name).toBe('users'); // Adjusted order due to sorting
        expect(schemaInfo[1].columns).toEqual(['id', 'name']); // Adjusted order due to sorting
    });

    test('collects schema information from UNION query', () => {
        // Arrange
        const sql = `
            SELECT u.id, u.name FROM users as u
            UNION
            SELECT customers.id, customers.email FROM customers
        `;
        const query = SelectQueryParser.parse(sql);
        const collector = new SchemaCollector();

        // Act
        const schemaInfo = collector.collect(query);

        // Assert
        expect(schemaInfo.length).toBe(2);
        expect(schemaInfo[0].name).toBe('customers'); // Adjusted order due to sorting
        expect(schemaInfo[0].columns).toEqual(['email', 'id']); // Adjusted order due to sorting
        expect(schemaInfo[1].name).toBe('users'); // Adjusted order due to sorting
        expect(schemaInfo[1].columns).toEqual(['id', 'name']); // Adjusted order due to sorting
    });

    test('merges schema information for the same table referenced multiple times in UNION query', () => {
        // Arrange
        const sql = `
            SELECT u.id, u.name FROM users as u
            UNION
            SELECT u.id, u.email FROM users as u
        `;
        const query = SelectQueryParser.parse(sql);
        const collector = new SchemaCollector();

        // Act
        const schemaInfo = collector.collect(query);

        // Assert
        expect(schemaInfo.length).toBe(1);
        expect(schemaInfo[0].name).toBe('users');
        expect(schemaInfo[0].columns).toEqual(['email', 'id', 'name']); // Adjusted order due to sorting
    });

    test('collects schema information from three UNION queries', () => {
        // Arrange
        const sql = `
            SELECT u.id, u.name FROM users as u
            UNION
            SELECT u.id, u.email FROM users as u
            UNION
            SELECT u.id, u.address FROM users as u
        `;
        const query = SelectQueryParser.parse(sql);
        const collector = new SchemaCollector();

        // Act
        const schemaInfo = collector.collect(query);

        // Assert
        expect(schemaInfo.length).toBe(1);
        expect(schemaInfo[0].name).toBe('users');
        expect(schemaInfo[0].columns).toEqual(['address', 'email', 'id', 'name']); // Adjusted order due to sorting
    });

    test('collects schema information from CTE used in FROM clause', () => {
        // Arrange
        const sql = `
            WITH cte_users AS (
                SELECT id, name FROM users
            )
            SELECT cte_users.id, cte_users.name FROM cte_users
        `;
        const query = SelectQueryParser.parse(sql);
        const collector = new SchemaCollector();

        // Act
        const schemaInfo = collector.collect(query);

        // Assert
        expect(schemaInfo.length).toBe(1);
        expect(schemaInfo[0].name).toBe('users');
        expect(schemaInfo[0].columns).toEqual(['id', 'name']);
    });

    test('handles queries with omitted table names for columns when there is only one table', () => {
        // Arrange
        const sql = `
            SELECT id, name FROM users
        `;
        const query = SelectQueryParser.parse(sql);
        const collector = new SchemaCollector();

        // Act
        const schemaInfo = collector.collect(query);

        // Assert
        expect(schemaInfo.length).toBe(1);
        expect(schemaInfo[0].name).toBe('users');
        expect(schemaInfo[0].columns).toEqual(['id', 'name']);
    });

    test('collects schema information from CTE used in JOIN clause', () => {
        // Arrange
        const sql = `
            WITH cte_orders AS (
                SELECT order_id, user_id FROM orders
            )
            SELECT u.id, u.name, cte_orders.order_id FROM users u
            JOIN cte_orders ON u.id = cte_orders.user_id
        `;
        const query = SelectQueryParser.parse(sql);
        const collector = new SchemaCollector();

        // Act
        const schemaInfo = collector.collect(query);

        // Assert
        expect(schemaInfo.length).toBe(2);
        expect(schemaInfo[0].name).toBe('orders'); // Adjusted order due to sorting
        expect(schemaInfo[0].columns).toEqual(['order_id', 'user_id']); // Adjusted order due to sorting
        expect(schemaInfo[1].name).toBe('users'); // Adjusted order due to sorting
        expect(schemaInfo[1].columns).toEqual(['id', 'name']); // Adjusted order due to sorting
    });

    test('collects schema information from subquery in FROM clause', () => {
        // Arrange
        const sql = `
            SELECT sq.id, sq.name FROM (
                SELECT id, name FROM users
            ) AS sq
        `;
        const query = SelectQueryParser.parse(sql);
        const collector = new SchemaCollector();

        // Act
        const schemaInfo = collector.collect(query);

        // Assert
        expect(schemaInfo.length).toBe(1);
        expect(schemaInfo[0].name).toBe('users');
        expect(schemaInfo[0].columns).toEqual(['id', 'name']);
    });

    test('collects schema information from subquery in JOIN clause', () => {
        // Arrange
        const sql = `
            SELECT u.id, u.name, sq.total FROM users u
            JOIN (
                SELECT user_id, SUM(amount) as total FROM orders GROUP BY user_id
            ) AS sq ON u.id = sq.user_id
        `;
        const query = SelectQueryParser.parse(sql);
        const collector = new SchemaCollector();

        // Act
        const schemaInfo = collector.collect(query);

        // Assert
        expect(schemaInfo.length).toBe(2);
        expect(schemaInfo[0].name).toBe('orders'); // Adjusted order due to sorting
        expect(schemaInfo[0].columns).toEqual(['amount', 'user_id']); // Adjusted order due to sorting
        expect(schemaInfo[1].name).toBe('users'); // Adjusted order due to sorting
        expect(schemaInfo[1].columns).toEqual(['id', 'name']); // Adjusted order due to sorting
    });

<<<<<<< HEAD
    test('collects schema information from complex multi-join query', () => {
        // Arrange
        // This test checks that all tables in a multi-join query are detected and their columns are collected
        const sql = `
            SELECT
                posts.post_id,
                posts.title,
                users.name AS author_name,
                comments.content AS comment_content,
                comment_users.name AS comment_author_name,
                categories.name AS category_name
            FROM posts
            JOIN users
                ON posts.user_id = users.user_id
            JOIN post_categories
                ON posts.post_id = post_categories.post_id
            JOIN categories
                ON post_categories.category_id = categories.category_id
            LEFT JOIN comments
                ON comments.post_id = posts.post_id
            LEFT JOIN users AS comment_users
                ON comments.user_id = comment_users.user_id
            WHERE categories.name = 'Tech';
        `;
        const query = SelectQueryParser.parse(sql);
        const collector = new SchemaCollector();

        // Act
        const schemaInfo = collector.collect(query);

        // Assert
        // Should collect all involved tables
        const tableNames = schemaInfo.map(s => s.name).sort();
        expect(tableNames).toEqual([
            'categories',
            'comments',
            'post_categories',
            'posts',
            'users',
        ].sort());

        // Check that at least the expected columns are present for each table
        // (Order and presence may depend on parser implementation)
        const posts = schemaInfo.find(s => s.name === 'posts');
        if (!posts) throw new Error('posts table not found');
        expect(posts.columns).toEqual(expect.arrayContaining(['post_id', 'title', 'user_id']));

        const users = schemaInfo.find(s => s.name === 'users');
        if (!users) throw new Error('users table not found');
        expect(users.columns).toEqual(expect.arrayContaining(['user_id', 'name']));

        const comments = schemaInfo.find(s => s.name === 'comments');
        if (!comments) throw new Error('comments table not found');
        expect(comments.columns).toEqual(expect.arrayContaining(['post_id', 'user_id', 'content']));

        const postCategories = schemaInfo.find(s => s.name === 'post_categories');
        if (!postCategories) throw new Error('post_categories table not found');
        expect(postCategories.columns).toEqual(expect.arrayContaining(['post_id', 'category_id']));

        const categories = schemaInfo.find(s => s.name === 'categories');
        if (!categories) throw new Error('categories table not found');
        expect(categories.columns).toEqual(expect.arrayContaining(['category_id', 'name']));
=======
    test('should collect schema from a query with a subquery source aliased and referenced with wildcard', () => {
        const sql = 'select a.* from (select id, name from table_a) as a';
        const query = SelectQueryParser.parse(sql);
        const collector = new SchemaCollector();
        const result = collector.collect(query);
        // This might fail or produce unexpected results, which is the goal for now
        if (DEBUG) {
            console.log('Subquery Alias Test Result:', JSON.stringify(result, null, 2));
        }
        // For now, we'll just check if it runs without throwing a *different* kind of error
        // and later refine assertions based on expected behavior or error.
        expect(result).toBeDefined();
    });

    test('should collect schema from a query with a CTE aliased and referenced with wildcard', () => {
        const sql = 'with a as (select id, category from table_a) select a.* from a';
        const query = SelectQueryParser.parse(sql);
        const collector = new SchemaCollector();
        const result = collector.collect(query);
        // This might fail or produce unexpected results, which is the goal for now
        if (DEBUG) {
            console.log('CTE Alias Test Result:', JSON.stringify(result, null, 2));
        }
        // For now, we'll just check if it runs without throwing a *different* kind of error
        // and later refine assertions based on expected behavior or error.
        expect(result).toBeDefined();
    });

    test('should collect schema from a complex query with multiple CTEs, subqueries, and window functions', () => {
        const sql = `
with
dat(line_id, name, unit_price, quantity, tax_rate) as ( 
    values
    (1, 'apple' , 105, 5, 0.07),
    (2, 'orange', 203, 3, 0.07),
    (3, 'banana', 233, 9, 0.07),
    (4, 'tea'   , 309, 7, 0.08),
    (5, 'coffee', 555, 9, 0.08),
    (6, 'matcha', 456, 2, 0.08)
),
detail as (
    select  
        q.*,
        trunc(q.price * (1 + q.tax_rate)) - q.price as tax,
        q.price * (1 + q.tax_rate) - q.price as raw_tax
    from
        (
            select
                dat.*,
                (dat.unit_price * dat.quantity) as price
            from
                dat
        ) q
), 
tax_summary as (
    select
        d.tax_rate,
        trunc(sum(raw_tax)) as total_tax
    from
        detail d
    group by
        d.tax_rate
)
select 
   line_id,
    name,
    unit_price,
    quantity,
    tax_rate,
    price,
    price + tax as tax_included_price,
    tax
from
    (
        select
            line_id,
            name,
            unit_price,
            quantity,
            tax_rate,
            price,
            tax + adjust_tax as tax
        from
            (
                select
                    q.*,
                    case when q.total_tax - q.cumulative >= q.priority then 1 else 0 end as adjust_tax
                from
                    (
                        select  
                            d.*, 
                            s.total_tax,
                            sum(d.tax) over (partition by d.tax_rate) as cumulative,
                            row_number() over (partition by d.tax_rate order by d.raw_tax % 1 desc, d.line_id) as priority
                        from
                            detail d
                            inner join tax_summary s on d.tax_rate = s.tax_rate
                    ) q
            ) q
    ) q
order by 
    line_id
        `;
        const query = SelectQueryParser.parse(sql);
        const collector = new SchemaCollector();
        const schemaInfo = collector.collect(query);
        expect(schemaInfo.length).toBe(0);
>>>>>>> 0612a345
    });
});

describe('SchemaCollector with TableColumnResolver', () => {
    test('resolves wildcard columns using TableColumnResolver', () => {
        // Arrange
        const sql = `SELECT * FROM users`;
        const query = SelectQueryParser.parse(sql);
        const mockResolver: TableColumnResolver = (tableName) => {
            if (tableName === 'users') {
                return ['id', 'name', 'email'];
            }
            return [];
        };
        const collector = new SchemaCollector(mockResolver);

        // Act
        const schemaInfo = collector.collect(query);

        // Assert
        expect(schemaInfo.length).toBe(1);
        expect(schemaInfo[0].name).toBe('users');
        expect(new Set(schemaInfo[0].columns)).toStrictEqual(new Set(['id', 'name', 'email']));
    });

    test('resolves wildcard columns with alias using TableColumnResolver', () => {
        // Arrange
        const sql = `SELECT u.* FROM users as u`;
        const query = SelectQueryParser.parse(sql);
        const mockResolver: TableColumnResolver = (tableName) => {
            if (tableName === 'users') {
                return ['id', 'name', 'email'];
            }
            return [];
        };
        const collector = new SchemaCollector(mockResolver);

        // Act
        const schemaInfo = collector.collect(query);

        // Assert
        expect(schemaInfo.length).toBe(1);
        expect(schemaInfo[0].name).toBe('users');
        expect(new Set(schemaInfo[0].columns)).toStrictEqual(new Set(['id', 'name', 'email']));
    });

    test('throws error for wildcard columns without TableColumnResolver', () => {
        // Arrange
        const sql = `SELECT * FROM users`;
        const query = SelectQueryParser.parse(sql);
        const collector = new SchemaCollector(); // No TableColumnResolver provided

        // Act & Assert
        expect(() => {
            collector.collect(query);
        }).toThrowError("Wildcard (*) is used. A TableColumnResolver is required to resolve wildcards.");
    });

    test('throws error for wildcard columns with alias without TableColumnResolver', () => {
        // Arrange
        const sql = `SELECT u.* FROM users as u`;
        const query = SelectQueryParser.parse(sql);
        const collector = new SchemaCollector(); // No TableColumnResolver provided

        // Act & Assert
        expect(() => {
            collector.collect(query);
        }).toThrowError(`Wildcard (*) is used. A TableColumnResolver is required to resolve wildcards. Target table: u`);
    });

    test('should collect schema from a complex query referencing a physical table `dat`', () => {
        // Arrange
        const sql = `
with
detail as (
    select  
        q.*,
        trunc(q.price * (1 + q.tax_rate)) - q.price as tax,
        q.price * (1 + q.tax_rate) - q.price as raw_tax
    from
        (
            select
                dat.*,
                (dat.unit_price * dat.quantity) as price
            from
                dat
        ) q
), 
tax_summary as (
    select
        d.tax_rate,
        trunc(sum(raw_tax)) as total_tax
    from
        detail d
    group by
        d.tax_rate
)
select 
   line_id,
    name,
    unit_price,
    quantity,
    tax_rate,
    price,
    price + tax as tax_included_price,
    tax
from
    (
        select
            line_id,
            name,
            unit_price,
            quantity,
            tax_rate,
            price,
            tax + adjust_tax as tax
        from
            (
                select
                    q.*,
                    case when q.total_tax - q.cumulative >= q.priority then 1 else 0 end as adjust_tax
                from
                    (
                        select  
                            d.*, 
                            s.total_tax,
                            sum(d.tax) over (partition by d.tax_rate) as cumulative,
                            row_number() over (partition by d.tax_rate order by d.raw_tax % 1 desc, d.line_id) as priority
                        from
                            detail d
                            inner join tax_summary s on d.tax_rate = s.tax_rate
                    ) q
            ) q
    ) q
order by 
    line_id
        `;
        const query = SelectQueryParser.parse(sql);
        const mockResolver: TableColumnResolver = (tableName) => {
            if (tableName === 'dat') {
                // Simulate the columns of the physical table 'dat'
                return ['line_id', 'name', 'unit_price', 'quantity', 'tax_rate'];
            }
            return []; // Return empty for other tables if not specified
        };
        const collector = new SchemaCollector(mockResolver);

        // Act
        const schemaInfo = collector.collect(query);

        // Assert
        expect(schemaInfo.length).toBe(1);
        expect(schemaInfo[0].name).toBe('dat');
        // Columns should be sorted alphabetically by the collector
        expect(schemaInfo[0].columns).toEqual(['line_id', 'name', 'quantity', 'tax_rate', 'unit_price']);
    });
});<|MERGE_RESOLUTION|>--- conflicted
+++ resolved
@@ -202,7 +202,6 @@
         expect(schemaInfo[1].columns).toEqual(['id', 'name']); // Adjusted order due to sorting
     });
 
-<<<<<<< HEAD
     test('collects schema information from complex multi-join query', () => {
         // Arrange
         // This test checks that all tables in a multi-join query are detected and their columns are collected
@@ -265,115 +264,6 @@
         const categories = schemaInfo.find(s => s.name === 'categories');
         if (!categories) throw new Error('categories table not found');
         expect(categories.columns).toEqual(expect.arrayContaining(['category_id', 'name']));
-=======
-    test('should collect schema from a query with a subquery source aliased and referenced with wildcard', () => {
-        const sql = 'select a.* from (select id, name from table_a) as a';
-        const query = SelectQueryParser.parse(sql);
-        const collector = new SchemaCollector();
-        const result = collector.collect(query);
-        // This might fail or produce unexpected results, which is the goal for now
-        if (DEBUG) {
-            console.log('Subquery Alias Test Result:', JSON.stringify(result, null, 2));
-        }
-        // For now, we'll just check if it runs without throwing a *different* kind of error
-        // and later refine assertions based on expected behavior or error.
-        expect(result).toBeDefined();
-    });
-
-    test('should collect schema from a query with a CTE aliased and referenced with wildcard', () => {
-        const sql = 'with a as (select id, category from table_a) select a.* from a';
-        const query = SelectQueryParser.parse(sql);
-        const collector = new SchemaCollector();
-        const result = collector.collect(query);
-        // This might fail or produce unexpected results, which is the goal for now
-        if (DEBUG) {
-            console.log('CTE Alias Test Result:', JSON.stringify(result, null, 2));
-        }
-        // For now, we'll just check if it runs without throwing a *different* kind of error
-        // and later refine assertions based on expected behavior or error.
-        expect(result).toBeDefined();
-    });
-
-    test('should collect schema from a complex query with multiple CTEs, subqueries, and window functions', () => {
-        const sql = `
-with
-dat(line_id, name, unit_price, quantity, tax_rate) as ( 
-    values
-    (1, 'apple' , 105, 5, 0.07),
-    (2, 'orange', 203, 3, 0.07),
-    (3, 'banana', 233, 9, 0.07),
-    (4, 'tea'   , 309, 7, 0.08),
-    (5, 'coffee', 555, 9, 0.08),
-    (6, 'matcha', 456, 2, 0.08)
-),
-detail as (
-    select  
-        q.*,
-        trunc(q.price * (1 + q.tax_rate)) - q.price as tax,
-        q.price * (1 + q.tax_rate) - q.price as raw_tax
-    from
-        (
-            select
-                dat.*,
-                (dat.unit_price * dat.quantity) as price
-            from
-                dat
-        ) q
-), 
-tax_summary as (
-    select
-        d.tax_rate,
-        trunc(sum(raw_tax)) as total_tax
-    from
-        detail d
-    group by
-        d.tax_rate
-)
-select 
-   line_id,
-    name,
-    unit_price,
-    quantity,
-    tax_rate,
-    price,
-    price + tax as tax_included_price,
-    tax
-from
-    (
-        select
-            line_id,
-            name,
-            unit_price,
-            quantity,
-            tax_rate,
-            price,
-            tax + adjust_tax as tax
-        from
-            (
-                select
-                    q.*,
-                    case when q.total_tax - q.cumulative >= q.priority then 1 else 0 end as adjust_tax
-                from
-                    (
-                        select  
-                            d.*, 
-                            s.total_tax,
-                            sum(d.tax) over (partition by d.tax_rate) as cumulative,
-                            row_number() over (partition by d.tax_rate order by d.raw_tax % 1 desc, d.line_id) as priority
-                        from
-                            detail d
-                            inner join tax_summary s on d.tax_rate = s.tax_rate
-                    ) q
-            ) q
-    ) q
-order by 
-    line_id
-        `;
-        const query = SelectQueryParser.parse(sql);
-        const collector = new SchemaCollector();
-        const schemaInfo = collector.collect(query);
-        expect(schemaInfo.length).toBe(0);
->>>>>>> 0612a345
     });
 });
 
