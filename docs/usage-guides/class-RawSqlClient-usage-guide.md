# RawSqlClient Usage Guide

## Overview

`RawSqlClient` is the main interface for executing SQL queries with auto-serialization support in the `@msugiura/rawsql-prisma` package. It provides a simple, type-safe way to execute file-based SQL queries and transform results into structured JSON objects.

## Core Methods

The `RawSqlClient` provides **two main public methods** for executing SQL queries:

| Method | JSON Mapping | Return Type | Best For |
|--------|-------------|-------------|----------|
| `queryOne()` | **Required** | `T` or `null` | Single result endpoints |
| `queryMany()` | **Required** | `T[]` | Multiple results endpoints |

> **Note:** The `query()` method has been made private as of v0.1.0-alpha to simplify the API and reduce confusion. Use `queryOne()` or `queryMany()` instead for clearer intent and better type safety.

### `queryOne<T>(sqlPath, options?)`

**High-level method** that always requires JSON mapping and returns a single result or null.

```typescript
const user = await client.queryOne<User>('users/get-profile.sql', { 
  filter: { userId: 123 } 
});
// Returns: User | null
// Throws: JsonMappingRequiredError if users/get-profile.json is missing
```

**When to use:**
- ✅ For `GET /users/:id` type endpoints
- ✅ When you expect exactly one result or null
- ✅ When you always want structured JSON objects
- ✅ When JSON mapping should be mandatory (enforced)

### `queryMany<T>(sqlPath, options?)`

**High-level method** that always requires JSON mapping and returns an array of results.

```typescript
const todos = await client.queryMany<Todo>('todos/search.sql', { 
  filter: { status: 'pending' } 
});
// Returns: Todo[]
// Throws: JsonMappingRequiredError if todos/search.json is missing
<<<<<<< HEAD
```

**When to use:**
- ✅ For `GET /users` type endpoints
- ✅ When you expect multiple results (even if potentially empty)
- ✅ When you always want structured JSON arrays
- ✅ When JSON mapping should be mandatory (enforced)

### Decision Flow

```mermaid
graph TD
    A[Need to execute SQL?] --> B{Single result or multiple?}
    B -->|Single| C[Use queryOne&lt;T&gt;]
    B -->|Multiple| D[Use queryMany&lt;T&gt;]
    
    C --> E[Requires JSON mapping file]
    D --> F[Requires JSON mapping file]
    
    E --> G[Returns T | null]
    F --> H[Returns T[]]
```

### Why was `query()` removed?

The `query()` method was made private in v0.1.0-alpha for the following reasons:

1. **🔀 Confusing behavior**: Too many options (`serialize: true/false/undefined`) led to unpredictable results
2. **📱 Unclear return types**: Return type varied (`T[]` | `T` | `null`) depending on options, making TypeScript integration difficult
3. **🤔 Inconsistent JSON mapping**: Auto-detection vs explicit serialization caused confusion
4. **🎯 Better alternatives**: `queryOne()` and `queryMany()` provide clearer intent and safer defaults

=======
```

**When to use:**
- ✅ For `GET /users` type endpoints
- ✅ When you expect multiple results (even if potentially empty)
- ✅ When you always want structured JSON arrays
- ✅ When JSON mapping should be mandatory (enforced)

### Decision Flow

```mermaid
graph TD
    A[Need to execute SQL?] --> B{Single result or multiple?}
    B -->|Single| C[Use queryOne&lt;T&gt;]
    B -->|Multiple| D[Use queryMany&lt;T&gt;]
    
    C --> E[Requires JSON mapping file]
    D --> F[Requires JSON mapping file]
    
    E --> G[Returns T | null]
    F --> H[Returns T[]]
```

### Why was `query()` removed?

The `query()` method was made private in v0.1.0-alpha for the following reasons:

1. **🔀 Confusing behavior**: Too many options (`serialize: true/false/undefined`) led to unpredictable results
2. **📱 Unclear return types**: Return type varied (`T[]` | `T` | `null`) depending on options, making TypeScript integration difficult
3. **🤔 Inconsistent JSON mapping**: Auto-detection vs explicit serialization caused confusion
4. **🎯 Better alternatives**: `queryOne()` and `queryMany()` provide clearer intent and safer defaults

>>>>>>> 862a66fe
**Migration guide:**
```typescript
// ❌ Old way (removed)
const result = await client.query('users/list.sql');

// ✅ New way - clear intent
const users = await client.queryMany<User>('users/list.sql');  // For multiple results
const user = await client.queryOne<User>('users/get-by-id.sql'); // For single result
```

## JSON Mapping and Auto-Serialization

### How It Works

When you call `queryOne<T>()` or `queryMany<T>()`, the client automatically looks for a `.json` mapping file alongside your `.sql` file:

```
sql/
  users/
    get-profile.sql     ← SQL query
    get-profile.json    ← JSON mapping (auto-loaded)
```

### Modern Model-Driven JSON Mapping (Recommended)

The current recommended format is **Model-Driven JSON Mapping**, which mirrors your TypeScript interface structure directly and includes type information:

```json
{
  "typeInfo": {
    "interface": "UserProfile",
    "importPath": "src/contracts/user-profile.ts"
  },
  "structure": {
    "userId": "user_id",
    "name": {
      "from": "user_name", 
      "type": "string"
    },
    "posts": {
      "type": "array",
      "from": "posts", 
      "structure": {
        "postId": "post_id",
        "title": {
          "from": "post_title",
          "type": "string"
        }
      }
    }
  },
  "protectedStringFields": ["user_name", "post_title"]
}
```

*For complete examples, advanced patterns, and migration guides, see the **[Model-Driven JSON Mapping Guide](./model-driven-json-mapping-usage-guide.md)**.*

### Legacy JSON Mapping (Still Supported)

The legacy format is still supported but deprecated:

```json
{
  "columns": {
    "id": "user_id",
    "name": "user_name",
    "email": "user_email"
  },
  "relationships": {
    "posts": {
      "type": "hasMany",
      "columns": {
        "id": "post_id",
        "title": "post_title",
        "content": "post_content",
        "createdAt": "post_created_at"
      }
    },
    "profile": {
      "type": "hasOne",
      "columns": {
        "bio": "profile_bio",
        "avatar": "profile_avatar_url"
      }
    }
  }
}
```

### Advantages of Model-Driven Format

1. **Type Safety**: Includes TypeScript interface information
2. **Intuitive Structure**: Mirrors your TypeScript models exactly
3. **Better Validation**: Built-in type checking and validation
4. **Future-Proof**: New features prioritize this format
5. **Enhanced Static Analysis**: Better integration with development tools

For detailed examples and migration guides, see the [Model-Driven JSON Mapping Guide](./model-driven-json-mapping-usage-guide.md).

### SQL Query Example

```sql
-- users/get-profile.sql
SELECT 
  u.id as user_id,
  u.name as user_name,
  u.email as user_email,
  p.id as post_id,
  p.title as post_title,
  p.content as post_content,
  p.created_at as post_created_at
FROM users u
LEFT JOIN posts p ON u.id = p.user_id
WHERE u.id = :userId
```

### TypeScript Usage

With the Model-Driven format, the TypeScript interface is already defined in the mapping:

<<<<<<< HEAD
```typescript
// Usage
const profile = await client.queryOne<UserProfile>('users/get-profile.sql', { 
  filter: { userId: 123 } 
});
// TypeScript automatically knows the structure from the mapping file!
=======
const profile = await client.queryOne<UserProfile>('users/get-profile.sql', { 
  filter: { userId: 123 } 
});
>>>>>>> 862a66fe
```

*For complete TypeScript integration examples, see the [Model-Driven JSON Mapping Guide](./model-driven-json-mapping-usage-guide.md).*

## Advanced Features

### Conditional Serialization

For the `query<T>()` method, serialization is controlled by options:

```typescript
// Auto-detect: enables serialization if .json file exists
const result1 = await client.query<User>('users/get-profile.sql', { 
  filter: { userId: 123 } 
});

// Force enable serialization
const result2 = await client.query<User>('users/get-profile.sql', 
  { filter: { userId: 123 } }, 
  { serialize: true }
);

// Force disable serialization
const result3 = await client.query<any[]>('users/get-profile.sql', 
  { filter: { userId: 123 } }, 
  { serialize: false }
);
```

### Error Handling

The `queryOne<T>()` and `queryMany<T>()` methods require JSON mapping files and will throw clear errors when they're missing:

```typescript
import { JsonMappingRequiredError } from '@msugiura/rawsql-prisma';

try {
  const user = await client.queryOne<User>('users/get-profile.sql', { 
    filter: { userId: 123 } 
  });
  if (!user) {
    console.log('User not found');
  }
} catch (error) {
  if (error instanceof JsonMappingRequiredError) {
    console.error('Missing JSON mapping file:', error.expectedMappingPath);
    console.error('For SQL file:', error.sqlFilePath);
    // The error message contains helpful solutions:
    // 1. Create the JSON mapping file
    // 2. Use query() method instead if you want raw results
  } else {
    console.error('Query failed:', error);
  }
}
```

#### Error Types

- **`JsonMappingRequiredError`**: Thrown when `queryOne()` or `queryMany()` cannot find the required JSON mapping file
- **`SqlFileNotFoundError`**: Thrown when the SQL file cannot be found
- **`JsonMappingError`**: Thrown when the JSON mapping file is invalid
- **`SqlExecutionError`**: Thrown when SQL execution fails

#### When JSON Mapping is Required vs Optional

```typescript
// ❌ REQUIRES JSON mapping file - will throw if missing
const users = await client.queryOne<User>('users/get-profile.sql');
const usersList = await client.queryMany<User>('users/list.sql');

// ✅ JSON mapping is OPTIONAL - works with or without
const rawResult = await client.query('users/get-profile.sql'); // Raw database rows
const serializedResult = await client.query('users/get-profile.sql', {}, { serialize: true }); // Auto-detects mapping
```

## Best Practices

### 1. Use Model-Driven JSON Mapping

For new projects, always use the Model-Driven format:

```json
{
  "typeInfo": {
    "interface": "TodoDetail",
    "importPath": "src/contracts/todo-detail.ts"
  },
  "structure": {
    "todoId": "todo_id",
    "title": {
      "from": "title",
      "type": "string"
    }
  },
  "protectedStringFields": ["title"]
}
```

Benefits:
- **Better IDE support**: TypeScript interface information
- **Type safety**: Built-in validation and type checking
- **Future-proof**: New features prioritize this format
- **Easier maintenance**: Structure mirrors TypeScript models

### 2. Use Descriptive File Names

```
sql/
  users/
    get-profile.sql          ← Clear purpose
    search-by-department.sql ← Descriptive action
  orders/
    get-recent-orders.sql    ← Specific scope
```

### 3. Structure Your Mapping Files

Keep your JSON mappings simple and focused:

```json
{
  "order": {
    "id": "order_id",
    "total": "order_total",
    "status": "order_status"
  },
  "items": [
    {
      "id": "item_id",
      "name": "item_name",
      "quantity": "item_quantity",
      "price": "item_price"
    }
  ],
  "customer": {
    "id": "customer_id",
    "name": "customer_name"
  }
}
```

### 4. Prefer `queryOne` and `queryMany`

These methods provide clearer intent and automatic serialization:

```typescript
// ✅ Clear intent: expecting single result
const user = await client.queryOne<User>('users/get-by-id.sql', { id: 123 });

// ✅ Clear intent: expecting multiple results
const users = await client.queryMany<User>('users/search.sql', { department: 'IT' });

// ❌ Less clear: what type of result do we expect?
const result = await client.query<User>('users/get-by-id.sql', { id: 123 });
```

## Integration Examples

### With Existing Prisma Code

```typescript
// Traditional Prisma
const userPrisma = await prisma.user.findUnique({
  where: { id: userId },
  include: { posts: true, comments: true }
});

// RawSqlClient for complex queries
const userAnalytics = await client.queryOne<UserAnalytics>(
  'analytics/user-engagement.sql', 
  { userId, dateRange: '30d' }
);
```

### In API Routes (Next.js)

```typescript
// pages/api/users/[id]/profile.ts
export default async function handler(req: NextApiRequest, res: NextApiResponse) {
  const { id } = req.query;
  
  const profile = await client.queryOne<UserProfile>('users/get-profile.sql', { 
    userId: parseInt(id as string) 
  });
  
  if (!profile) {
    return res.status(404).json({ error: 'User not found' });
  }
  
  res.json(profile);
}
```

## Troubleshooting

### JSON Mapping Not Working

1. Ensure the `.json` file is in the same directory as the `.sql` file
2. Check that the JSON structure matches your TypeScript interface
3. Verify that SQL column aliases match the mapping keys

### Type Safety Issues

1. Use explicit TypeScript interfaces for your result types
2. Ensure your SQL column aliases are consistent with your JSON mapping
3. Test your queries with unit tests to catch type mismatches early

## Related Guides

- [Model-Driven JSON Mapping Guide](./model-driven-json-mapping-usage-guide.md) - Complete guide for modern JSON mapping format
- [SQL File Organization Guide](./sql-file-organization-guide.md)
- [TypeScript Integration Guide](./typescript-integration-guide.md)
- [SQL Schema Validator Guide](./class-SqlSchemaValidator-usage-guide.md)<|MERGE_RESOLUTION|>--- conflicted
+++ resolved
@@ -43,7 +43,6 @@
 });
 // Returns: Todo[]
 // Throws: JsonMappingRequiredError if todos/search.json is missing
-<<<<<<< HEAD
 ```
 
 **When to use:**
@@ -76,40 +75,6 @@
 3. **🤔 Inconsistent JSON mapping**: Auto-detection vs explicit serialization caused confusion
 4. **🎯 Better alternatives**: `queryOne()` and `queryMany()` provide clearer intent and safer defaults
 
-=======
-```
-
-**When to use:**
-- ✅ For `GET /users` type endpoints
-- ✅ When you expect multiple results (even if potentially empty)
-- ✅ When you always want structured JSON arrays
-- ✅ When JSON mapping should be mandatory (enforced)
-
-### Decision Flow
-
-```mermaid
-graph TD
-    A[Need to execute SQL?] --> B{Single result or multiple?}
-    B -->|Single| C[Use queryOne&lt;T&gt;]
-    B -->|Multiple| D[Use queryMany&lt;T&gt;]
-    
-    C --> E[Requires JSON mapping file]
-    D --> F[Requires JSON mapping file]
-    
-    E --> G[Returns T | null]
-    F --> H[Returns T[]]
-```
-
-### Why was `query()` removed?
-
-The `query()` method was made private in v0.1.0-alpha for the following reasons:
-
-1. **🔀 Confusing behavior**: Too many options (`serialize: true/false/undefined`) led to unpredictable results
-2. **📱 Unclear return types**: Return type varied (`T[]` | `T` | `null`) depending on options, making TypeScript integration difficult
-3. **🤔 Inconsistent JSON mapping**: Auto-detection vs explicit serialization caused confusion
-4. **🎯 Better alternatives**: `queryOne()` and `queryMany()` provide clearer intent and safer defaults
-
->>>>>>> 862a66fe
 **Migration guide:**
 ```typescript
 // ❌ Old way (removed)
@@ -230,18 +195,10 @@
 
 With the Model-Driven format, the TypeScript interface is already defined in the mapping:
 
-<<<<<<< HEAD
-```typescript
-// Usage
+```typescript
 const profile = await client.queryOne<UserProfile>('users/get-profile.sql', { 
   filter: { userId: 123 } 
 });
-// TypeScript automatically knows the structure from the mapping file!
-=======
-const profile = await client.queryOne<UserProfile>('users/get-profile.sql', { 
-  filter: { userId: 123 } 
-});
->>>>>>> 862a66fe
 ```
 
 *For complete TypeScript integration examples, see the [Model-Driven JSON Mapping Guide](./model-driven-json-mapping-usage-guide.md).*
