--- conflicted
+++ resolved
@@ -94,37 +94,6 @@
         specifier: ^4.44.0
         version: 4.52.3
 
-<<<<<<< HEAD
-  packages/cli:
-    dependencies:
-      '@rawsql-ts/testkit-core':
-        specifier: ^0.1.2
-        version: 0.1.2
-      commander:
-        specifier: ^12.0.0
-        version: 12.1.0
-      diff:
-        specifier: ^5.1.0
-        version: 5.2.0
-      rawsql-ts:
-        specifier: ^0.12.1
-        version: 0.12.1
-    devDependencies:
-      '@types/diff':
-        specifier: ^5.0.1
-        version: 5.2.3
-      '@types/node':
-        specifier: ^22.13.10
-        version: 22.18.7
-      typescript:
-        specifier: ^5.8.2
-        version: 5.9.2
-      vitest:
-        specifier: ^4.0.7
-        version: 4.0.7(@types/node@22.18.7)(jiti@2.6.1)(yaml@2.8.1)
-
-=======
->>>>>>> d0ae52a1
   packages/core:
     devDependencies:
       '@types/benchmark':
@@ -959,10 +928,6 @@
     resolution: {integrity: sha512-jgeJXpiqGx0nAcr1SFDvfpVGcJfD86zWHV8zCq6dg9+FSxawi8oDkS9smjcaAWG3ranVX2sPjYI39x2NoMpy5Q==}
     engines: {node: '>=20'}
 
-  '@rawsql-ts/testkit-core@0.1.2':
-    resolution: {integrity: sha512-BLs2zfnppU6BjoQeallzyB9MknLmjWhgEVSfj7V7OORzXtTO6OA40lGBJfmNedIyfThBvrm7FPszbzc0ucn8bg==}
-    engines: {node: '>=20'}
-
   '@rollup/rollup-android-arm-eabi@4.52.3':
     resolution: {integrity: sha512-h6cqHGZ6VdnwliFG1NXvMPTy/9PS3h8oLh7ImwR+kl+oYnQizgjxsONmmPSb2C66RksfkfIxEVtDSEcJiO0tqw==}
     cpu: [arm]
@@ -3764,10 +3729,6 @@
   '@rawsql-ts/testkit-core@0.1.1':
     dependencies:
       rawsql-ts: link:packages/core
-
-  '@rawsql-ts/testkit-core@0.1.2':
-    dependencies:
-      rawsql-ts: 0.12.1
 
   '@rollup/rollup-android-arm-eabi@4.52.3':
     optional: true
