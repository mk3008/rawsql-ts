﻿import type { Lexeme } from '../models/Lexeme';
import type { SelectQuery } from '../models/SelectQuery';
import type { InsertQuery } from '../models/InsertQuery';
import type { UpdateQuery } from '../models/UpdateQuery';
import type { DeleteQuery } from '../models/DeleteQuery';
import type { CreateTableQuery } from '../models/CreateTableQuery';
import type { MergeQuery } from '../models/MergeQuery';
import type {
    DropTableStatement,
    DropIndexStatement,
    CreateIndexStatement,
    AlterTableStatement,
    DropConstraintStatement,
    AnalyzeStatement,
    ExplainStatement
} from '../models/DDLStatements';
import { SqlTokenizer, StatementLexemeResult } from './SqlTokenizer';
import { SelectQueryParser } from './SelectQueryParser';
import { InsertQueryParser } from './InsertQueryParser';
import { UpdateQueryParser } from './UpdateQueryParser';
import { DeleteQueryParser } from './DeleteQueryParser';
import { CreateTableParser } from './CreateTableParser';
import { MergeQueryParser } from './MergeQueryParser';
import { WithClauseParser } from './WithClauseParser';
import { DropTableParser } from './DropTableParser';
import { DropIndexParser } from './DropIndexParser';
import { CreateIndexParser } from './CreateIndexParser';
import { AlterTableParser } from './AlterTableParser';
import { DropConstraintParser } from './DropConstraintParser';
import { AnalyzeStatementParser } from './AnalyzeStatementParser';
import { ExplainStatementParser } from './ExplainStatementParser';

export type ParsedStatement =
    | SelectQuery
    | InsertQuery
    | UpdateQuery
    | DeleteQuery
    | CreateTableQuery
    | MergeQuery
    | DropTableStatement
    | DropIndexStatement
    | CreateIndexStatement
    | AlterTableStatement
    | DropConstraintStatement
    | AnalyzeStatement
    | ExplainStatement;

export interface SqlParserOptions {
    mode?: 'single' | 'multiple';
    skipEmptyStatements?: boolean;
}

export interface SqlParserManyOptions {
    skipEmptyStatements?: boolean;
}

/**
 * Canonical entry point for SQL parsing.
 * Delegates to dedicated parsers for SELECT, INSERT, UPDATE, and DELETE statements, and is designed to embrace additional statement types next.
 */
export class SqlParser {
    public static parse(sql: string, options: SqlParserOptions = {}): ParsedStatement {
        const skipEmpty = options.skipEmptyStatements ?? true;
        const mode = options.mode ?? 'single';
        const tokenizer = new SqlTokenizer(sql);

        // Acquire the first meaningful statement so future dispatching can inspect its leading keyword.
        const first = this.consumeNextStatement(tokenizer, 0, skipEmpty);
        if (!first) {
            throw new Error('[SqlParser] No SQL statements found in input.');
        }

        const parsed = this.dispatchParse(first.segment, 1);

        if (mode === 'single') {
            // Ensure callers opting into single-statement mode are protected against trailing statements.
            const remainder = this.consumeNextStatement(tokenizer, first.nextCursor, skipEmpty);
            if (remainder) {
                throw new Error('[SqlParser] Unexpected additional statement detected at index 2. Use parseMany or set mode to "multiple" to allow multiple statements.');
            }
        }

        return parsed;
    }

    public static parseMany(sql: string, options: SqlParserManyOptions = {}): ParsedStatement[] {
        const skipEmpty = options.skipEmptyStatements ?? true;
        const tokenizer = new SqlTokenizer(sql);
        const statements: ParsedStatement[] = [];
        let cursor = 0;
        let carry: string[] | null = null;
        let index = 0;

        while (true) {
            // Collect the next logical statement segment, carrying forward detached comments when necessary.
            const segment = tokenizer.readNextStatement(cursor, carry);
            carry = null;

            if (!segment) {
                break;
            }

            cursor = segment.nextPosition;

            if (segment.lexemes.length === 0) {
                // Preserve dangling comments so they can attach to the next real statement.
                if (segment.leadingComments && segment.leadingComments.length > 0) {
                    carry = segment.leadingComments;
                }
                if (skipEmpty || segment.rawText.trim().length === 0) {
                    continue;
                }
            }

            index++;
            statements.push(this.dispatchParse(segment, index));
        }

        return statements;
    }

    private static dispatchParse(segment: StatementLexemeResult, statementIndex: number): ParsedStatement {
        if (segment.lexemes.length === 0) {
            throw new Error(`[SqlParser] Statement ${statementIndex} does not contain any tokens.`);
        }

        const firstToken = segment.lexemes[0].value.toLowerCase();

        switch (firstToken) {
<<<<<<< HEAD
            case 'select':
            case 'values':
                return this.parseSelectStatement(segment, statementIndex);

=======
>>>>>>> 5e242a31
            case 'with': {
                const commandAfterWith = this.getCommandAfterWith(segment.lexemes);
                switch (commandAfterWith) {
                    case 'insert into':
                        return this.parseInsertStatement(segment, statementIndex);
                    case 'update':
                        return this.parseUpdateStatement(segment, statementIndex);
                    case 'delete from':
                        return this.parseDeleteStatement(segment, statementIndex);
                    case 'merge into':
                        return this.parseMergeStatement(segment, statementIndex);
                    default:
                        return this.parseSelectStatement(segment, statementIndex);
                }
            }

<<<<<<< HEAD
            case 'insert into':
                return this.parseInsertStatement(segment, statementIndex);

            case 'update':
                return this.parseUpdateStatement(segment, statementIndex);

            case 'delete from':
                return this.parseDeleteStatement(segment, statementIndex);

            case 'create table':
            case 'create temporary table':
                return this.parseCreateTableStatement(segment, statementIndex);

            case 'merge into':
                return this.parseMergeStatement(segment, statementIndex);

            case 'create index':
            case 'create unique index':
                return this.parseCreateIndexStatement(segment, statementIndex);

            case 'drop table':
                return this.parseDropTableStatement(segment, statementIndex);

            case 'drop index':
                return this.parseDropIndexStatement(segment, statementIndex);

            case 'alter table':
                return this.parseAlterTableStatement(segment, statementIndex);

            case 'drop constraint':
                return this.parseDropConstraintStatement(segment, statementIndex);

            case 'analyze':
                return this.parseAnalyzeStatement(segment, statementIndex);

            case 'explain':
                return this.parseExplainStatement(segment, statementIndex);

=======
            case 'select':
            case 'values':
                return this.parseSelectStatement(segment, statementIndex);

            case 'insert into':
                return this.parseInsertStatement(segment, statementIndex);

            case 'update':
                return this.parseUpdateStatement(segment, statementIndex);

            case 'delete from':
                return this.parseDeleteStatement(segment, statementIndex);

            case 'create table':
            case 'create temporary table':
                return this.parseCreateTableStatement(segment, statementIndex);

            case 'merge into':
                return this.parseMergeStatement(segment, statementIndex);

            case 'create index':
            case 'create unique index':
                return this.parseCreateIndexStatement(segment, statementIndex);

            case 'drop table':
                return this.parseDropTableStatement(segment, statementIndex);

            case 'drop index':
                return this.parseDropIndexStatement(segment, statementIndex);

            case 'alter table':
                return this.parseAlterTableStatement(segment, statementIndex);

            case 'drop constraint':
                return this.parseDropConstraintStatement(segment, statementIndex);

            case 'analyze':
                return this.parseAnalyzeStatement(segment, statementIndex);

            case 'explain':
                return this.parseExplainStatement(segment, statementIndex);

>>>>>>> 5e242a31
            default:
                throw new Error(`[SqlParser] Statement ${statementIndex} starts with unsupported token "${segment.lexemes[0].value}". Support for additional statement types will be introduced soon.`);
        }
    }

    private static parseSelectStatement(segment: StatementLexemeResult, statementIndex: number): SelectQuery {
        try {
            const result = SelectQueryParser.parseFromLexeme(segment.lexemes, 0);

            if (result.newIndex < segment.lexemes.length) {
                const unexpected = segment.lexemes[result.newIndex];
                const position = unexpected.position?.startPosition ?? segment.statementStart;
                throw new Error(
                    `[SqlParser] Unexpected token "${unexpected.value}" in statement ${statementIndex} at character ${position}.`
                );
            }

            return result.value;
        } catch (error) {
            const message = error instanceof Error ? error.message : String(error);
            throw new Error(`[SqlParser] Failed to parse SELECT statement ${statementIndex}: ${message}`);
        }
    }

    private static parseExplainStatement(segment: StatementLexemeResult, statementIndex: number): ExplainStatement {
        try {
            const result = ExplainStatementParser.parseFromLexeme(segment.lexemes, 0, (lexemes, nestedStart) => {
                if (nestedStart >= lexemes.length) {
                    throw new Error("[ExplainStatementParser] Missing statement after EXPLAIN options.");
                }

                const nestedSegment: StatementLexemeResult = {
                    lexemes: lexemes.slice(nestedStart),
                    statementStart: segment.statementStart,
                    statementEnd: segment.statementEnd,
                    nextPosition: segment.nextPosition,
                    rawText: segment.rawText,
                    leadingComments: segment.leadingComments,
                };

                const statement = this.dispatchParse(nestedSegment, statementIndex);
                return { value: statement, newIndex: lexemes.length };
            });

            if (result.newIndex < segment.lexemes.length) {
                const unexpected = segment.lexemes[result.newIndex];
                const position = unexpected.position?.startPosition ?? segment.statementStart;
                throw new Error(
                    `[SqlParser] Unexpected token "${unexpected.value}" in EXPLAIN statement ${statementIndex} at character ${position}.`
                );
            }

            return result.value;
        } catch (error) {
            const message = error instanceof Error ? error.message : String(error);
            throw new Error(`[SqlParser] Failed to parse EXPLAIN statement ${statementIndex}: ${message}`);
        }
    }

    private static parseInsertStatement(segment: StatementLexemeResult, statementIndex: number): InsertQuery {
        try {
            const result = InsertQueryParser.parseFromLexeme(segment.lexemes, 0);

            if (result.newIndex < segment.lexemes.length) {
                const unexpected = segment.lexemes[result.newIndex];
                const position = unexpected.position?.startPosition ?? segment.statementStart;
                throw new Error(
                    `[SqlParser] Unexpected token "${unexpected.value}" in statement ${statementIndex} at character ${position}.`
                );
            }

            return result.value;
        } catch (error) {
            const message = error instanceof Error ? error.message : String(error);
            throw new Error(`[SqlParser] Failed to parse INSERT statement ${statementIndex}: ${message}`);
        }
    }

    private static parseUpdateStatement(segment: StatementLexemeResult, statementIndex: number): UpdateQuery {
        try {
            const result = UpdateQueryParser.parseFromLexeme(segment.lexemes, 0);

            if (result.newIndex < segment.lexemes.length) {
                const unexpected = segment.lexemes[result.newIndex];
                const position = unexpected.position?.startPosition ?? segment.statementStart;
                throw new Error(
                    `[SqlParser] Unexpected token "${unexpected.value}" in statement ${statementIndex} at character ${position}.`
                );
            }

            return result.value;
        } catch (error) {
            const message = error instanceof Error ? error.message : String(error);
            throw new Error(`[SqlParser] Failed to parse UPDATE statement ${statementIndex}: ${message}`);
        }
    }

    private static parseDeleteStatement(segment: StatementLexemeResult, statementIndex: number): DeleteQuery {
        try {
            const result = DeleteQueryParser.parseFromLexeme(segment.lexemes, 0);

            // Guard against trailing tokens that would indicate multiple statements in DELETE parsing.
            if (result.newIndex < segment.lexemes.length) {
                const unexpected = segment.lexemes[result.newIndex];
                const position = unexpected.position?.startPosition ?? segment.statementStart;
                throw new Error(
                    `[SqlParser] Unexpected token "${unexpected.value}" in statement ${statementIndex} at character ${position}.`
                );
            }

            return result.value;
        } catch (error) {
            const message = error instanceof Error ? error.message : String(error);
            throw new Error(`[SqlParser] Failed to parse DELETE statement ${statementIndex}: ${message}`);
        }
    }

    private static parseCreateTableStatement(segment: StatementLexemeResult, statementIndex: number): CreateTableQuery {
        try {
            const result = CreateTableParser.parseFromLexeme(segment.lexemes, 0);

            if (result.newIndex < segment.lexemes.length) {
                const unexpected = segment.lexemes[result.newIndex];
                const position = unexpected.position?.startPosition ?? segment.statementStart;
                throw new Error(
                    `[SqlParser] Unexpected token "${unexpected.value}" in statement ${statementIndex} at character ${position}.`
                );
            }

            return result.value;
        } catch (error) {
            const message = error instanceof Error ? error.message : String(error);
            throw new Error(`[SqlParser] Failed to parse CREATE TABLE statement ${statementIndex}: ${message}`);
        }
    }

    private static parseDropTableStatement(segment: StatementLexemeResult, statementIndex: number): DropTableStatement {
        try {
            const result = DropTableParser.parseFromLexeme(segment.lexemes, 0);
            if (result.newIndex < segment.lexemes.length) {
                const unexpected = segment.lexemes[result.newIndex];
                const position = unexpected.position?.startPosition ?? segment.statementStart;
                throw new Error(
                    `[SqlParser] Unexpected token "${unexpected.value}" in statement ${statementIndex} at character ${position}.`
                );
            }
            return result.value;
        } catch (error) {
            const message = error instanceof Error ? error.message : String(error);
            throw new Error(`[SqlParser] Failed to parse DROP TABLE statement ${statementIndex}: ${message}`);
        }
    }

    private static parseDropIndexStatement(segment: StatementLexemeResult, statementIndex: number): DropIndexStatement {
        try {
            const result = DropIndexParser.parseFromLexeme(segment.lexemes, 0);
            if (result.newIndex < segment.lexemes.length) {
                const unexpected = segment.lexemes[result.newIndex];
                const position = unexpected.position?.startPosition ?? segment.statementStart;
                throw new Error(
                    `[SqlParser] Unexpected token "${unexpected.value}" in statement ${statementIndex} at character ${position}.`
                );
            }
            return result.value;
        } catch (error) {
            const message = error instanceof Error ? error.message : String(error);
            throw new Error(`[SqlParser] Failed to parse DROP INDEX statement ${statementIndex}: ${message}`);
        }
    }

    private static parseCreateIndexStatement(segment: StatementLexemeResult, statementIndex: number): CreateIndexStatement {
        try {
            const result = CreateIndexParser.parseFromLexeme(segment.lexemes, 0);
            if (result.newIndex < segment.lexemes.length) {
                const unexpected = segment.lexemes[result.newIndex];
                const position = unexpected.position?.startPosition ?? segment.statementStart;
                throw new Error(
                    `[SqlParser] Unexpected token "${unexpected.value}" in statement ${statementIndex} at character ${position}.`
                );
            }
            return result.value;
        } catch (error) {
            const message = error instanceof Error ? error.message : String(error);
            throw new Error(`[SqlParser] Failed to parse CREATE INDEX statement ${statementIndex}: ${message}`);
        }
    }

    private static parseAlterTableStatement(segment: StatementLexemeResult, statementIndex: number): AlterTableStatement {
        try {
            const result = AlterTableParser.parseFromLexeme(segment.lexemes, 0);
            if (result.newIndex < segment.lexemes.length) {
                const unexpected = segment.lexemes[result.newIndex];
                const position = unexpected.position?.startPosition ?? segment.statementStart;
                throw new Error(
                    `[SqlParser] Unexpected token "${unexpected.value}" in statement ${statementIndex} at character ${position}.`
                );
            }
            return result.value;
        } catch (error) {
            const message = error instanceof Error ? error.message : String(error);
            throw new Error(`[SqlParser] Failed to parse ALTER TABLE statement ${statementIndex}: ${message}`);
        }
    }

    private static parseDropConstraintStatement(segment: StatementLexemeResult, statementIndex: number): DropConstraintStatement {
        try {
            const result = DropConstraintParser.parseFromLexeme(segment.lexemes, 0);
            if (result.newIndex < segment.lexemes.length) {
                const unexpected = segment.lexemes[result.newIndex];
                const position = unexpected.position?.startPosition ?? segment.statementStart;
                throw new Error(
                    `[SqlParser] Unexpected token "${unexpected.value}" in statement ${statementIndex} at character ${position}.`
                );
            }
            return result.value;
        } catch (error) {
            const message = error instanceof Error ? error.message : String(error);
            throw new Error(`[SqlParser] Failed to parse DROP CONSTRAINT statement ${statementIndex}: ${message}`);
        }
    }

    private static parseAnalyzeStatement(segment: StatementLexemeResult, statementIndex: number): AnalyzeStatement {
        try {
            // Delegate lexeme interpretation to the ANALYZE-specific parser.
            const result = AnalyzeStatementParser.parseFromLexeme(segment.lexemes, 0);

            // Ensure parsing consumed every lexeme belonging to this statement.
            if (result.newIndex < segment.lexemes.length) {
                const unexpected = segment.lexemes[result.newIndex];
                const position = unexpected.position?.startPosition ?? segment.statementStart;
                throw new Error(
                    `[SqlParser] Unexpected token "${unexpected.value}" in statement ${statementIndex} at character ${position}.`
                );
            }

            return result.value;
        } catch (error) {
            const message = error instanceof Error ? error.message : String(error);
            throw new Error(`[SqlParser] Failed to parse ANALYZE statement ${statementIndex}: ${message}`);
        }
    }

    private static parseMergeStatement(segment: StatementLexemeResult, statementIndex: number): MergeQuery {
        try {
            const result = MergeQueryParser.parseFromLexeme(segment.lexemes, 0);

            if (result.newIndex < segment.lexemes.length) {
                // Guard against trailing tokens that would indicate parsing stopped prematurely.
                const unexpected = segment.lexemes[result.newIndex];
                const position = unexpected.position?.startPosition ?? segment.statementStart;
                throw new Error(
                    `[SqlParser] Unexpected token "${unexpected.value}" in statement ${statementIndex} at character ${position}.`
                );
            }

            return result.value;
        } catch (error) {
            const message = error instanceof Error ? error.message : String(error);
            throw new Error(`[SqlParser] Failed to parse MERGE statement ${statementIndex}: ${message}`);
        }
    }

    private static getCommandAfterWith(lexemes: Lexeme[]): string | null {
        try {
            const withResult = WithClauseParser.parseFromLexeme(lexemes, 0);
            const next = lexemes[withResult.newIndex];
            return next?.value.toLowerCase() ?? null;
        } catch {
            return null;
        }
    }

    private static consumeNextStatement(
        tokenizer: SqlTokenizer,
        cursor: number,
        skipEmpty: boolean
    ): { segment: StatementLexemeResult; nextCursor: number } | null {
        let localCursor = cursor;
        let carry: string[] | null = null;

        // Advance until a statement with tokens is found or the input ends.
        while (true) {
            const segment = tokenizer.readNextStatement(localCursor, carry);
            carry = null;

            if (!segment) {
                return null;
            }

            localCursor = segment.nextPosition;

            if (segment.lexemes.length === 0) {
                // Retain comments so the next statement can inherit them when appropriate.
                if (segment.leadingComments && segment.leadingComments.length > 0) {
                    carry = segment.leadingComments;
                }
                if (skipEmpty || segment.rawText.trim().length === 0) {
                    continue;
                }
            }

            return { segment, nextCursor: localCursor };
        }
    }
}



<|MERGE_RESOLUTION|>--- conflicted
+++ resolved
@@ -127,13 +127,10 @@
         const firstToken = segment.lexemes[0].value.toLowerCase();
 
         switch (firstToken) {
-<<<<<<< HEAD
             case 'select':
             case 'values':
                 return this.parseSelectStatement(segment, statementIndex);
 
-=======
->>>>>>> 5e242a31
             case 'with': {
                 const commandAfterWith = this.getCommandAfterWith(segment.lexemes);
                 switch (commandAfterWith) {
@@ -149,8 +146,6 @@
                         return this.parseSelectStatement(segment, statementIndex);
                 }
             }
-
-<<<<<<< HEAD
             case 'insert into':
                 return this.parseInsertStatement(segment, statementIndex);
 
@@ -189,50 +184,6 @@
             case 'explain':
                 return this.parseExplainStatement(segment, statementIndex);
 
-=======
-            case 'select':
-            case 'values':
-                return this.parseSelectStatement(segment, statementIndex);
-
-            case 'insert into':
-                return this.parseInsertStatement(segment, statementIndex);
-
-            case 'update':
-                return this.parseUpdateStatement(segment, statementIndex);
-
-            case 'delete from':
-                return this.parseDeleteStatement(segment, statementIndex);
-
-            case 'create table':
-            case 'create temporary table':
-                return this.parseCreateTableStatement(segment, statementIndex);
-
-            case 'merge into':
-                return this.parseMergeStatement(segment, statementIndex);
-
-            case 'create index':
-            case 'create unique index':
-                return this.parseCreateIndexStatement(segment, statementIndex);
-
-            case 'drop table':
-                return this.parseDropTableStatement(segment, statementIndex);
-
-            case 'drop index':
-                return this.parseDropIndexStatement(segment, statementIndex);
-
-            case 'alter table':
-                return this.parseAlterTableStatement(segment, statementIndex);
-
-            case 'drop constraint':
-                return this.parseDropConstraintStatement(segment, statementIndex);
-
-            case 'analyze':
-                return this.parseAnalyzeStatement(segment, statementIndex);
-
-            case 'explain':
-                return this.parseExplainStatement(segment, statementIndex);
-
->>>>>>> 5e242a31
             default:
                 throw new Error(`[SqlParser] Statement ${statementIndex} starts with unsupported token "${segment.lexemes[0].value}". Support for additional statement types will be introduced soon.`);
         }
