import { CommonTable, ForClause, FromClause, GroupByClause, HavingClause, LimitClause, OrderByClause, SelectClause, WhereClause, WindowFrameClause, WindowsClause, JoinClause, JoinOnClause, JoinUsingClause, TableSource, SubQuerySource, SourceExpression, SelectItem, PartitionByClause, FetchClause, OffsetClause } from "../models/Clause";
import { SimpleSelectQuery } from "../models/SelectQuery";
import { SqlComponent, SqlComponentVisitor } from "../models/SqlComponent";
import { ArrayExpression, BetweenExpression, BinaryExpression, CaseExpression, CastExpression, ColumnReference, FunctionCall, InlineQuery, ParenExpression, UnaryExpression, ValueComponent, ValueList, WindowFrameExpression } from "../models/ValueComponent";
import { CTECollector } from "./CTECollector";
import { Formatter } from "./Formatter";
import { SelectValueCollector } from "./SelectValueCollector";
import { TableColumnResolver } from "./TableColumnResolver";

/**
 * A visitor that collects all ColumnReference instances from a SQL query structure.
 * This visitor scans through all clauses and collects all unique ColumnReference objects.
 * It does not scan Common Table Expressions (CTEs) or subqueries.
 * 
 * Important: Only collects column references to tables defined in the root FROM/JOIN clauses,
 * as these are the only columns that can be directly referenced in the query.
 */
export class SelectableColumnCollector implements SqlComponentVisitor<void> {
    private handlers: Map<symbol, (arg: any) => void>;
    private selectValues: { name: string, value: ValueComponent }[] = [];
    private visitedNodes: Set<SqlComponent> = new Set();
    private isRootVisit: boolean = true;
    private tableColumnResolver: TableColumnResolver | null = null;
    private commonTableCollector: CTECollector;
    private commonTables: CommonTable[] = [];
    private includeWildCard: boolean; // This option controls whether wildcard columns are included in the collection.

    /**
<<<<<<< HEAD
     * Option for duplicate detection:
     * - 'columnNameOnly': Only column name is used for duplicate detection (default)
     * - 'fullName': Table name + column name is used for duplicate detection
     */
    private duplicateDetection: 'columnNameOnly' | 'fullName';

    constructor(
        tableColumnResolver?: TableColumnResolver | null,
        throwOnUnresolvedWildcard: boolean = false,
        duplicateDetection: 'columnNameOnly' | 'fullName' = 'columnNameOnly'
    ) {
=======
     * Constructs a new SelectableColumnCollector.
     * @param tableColumnResolver Optional. A resolver to determine actual column names, especially for wildcards.
     * @param includeWildCard Optional. If true, wildcard columns (e.g., table.* or *) are included in the collected values. Defaults to false.
     */
    constructor(tableColumnResolver?: TableColumnResolver | null, includeWildCard: boolean = false) {
>>>>>>> 0612a345
        this.tableColumnResolver = tableColumnResolver ?? null;
        this.includeWildCard = includeWildCard;
        this.commonTableCollector = new CTECollector();
        this.commonTables = [];
        this.duplicateDetection = duplicateDetection;

        this.handlers = new Map<symbol, (arg: any) => void>();

        // Main entry point is the SimpleSelectQuery
        this.handlers.set(SimpleSelectQuery.kind, (expr) => this.visitSimpleSelectQuery(expr as SimpleSelectQuery));

        // Handlers for each clause type that might contain column references
        this.handlers.set(SelectClause.kind, (expr) => this.visitSelectClause(expr as SelectClause));
        this.handlers.set(FromClause.kind, (expr) => this.visitFromClause(expr as FromClause));
        this.handlers.set(WhereClause.kind, (expr) => this.visitWhereClause(expr as WhereClause));
        this.handlers.set(GroupByClause.kind, (expr) => this.visitGroupByClause(expr as GroupByClause));
        this.handlers.set(HavingClause.kind, (expr) => this.visitHavingClause(expr as HavingClause));
        this.handlers.set(OrderByClause.kind, (expr) => this.visitOrderByClause(expr as OrderByClause));
        this.handlers.set(WindowFrameClause.kind, (expr) => this.visitWindowFrameClause(expr as WindowFrameClause));
        this.handlers.set(LimitClause.kind, (expr) => this.visitLimitClause(expr as LimitClause));
        this.handlers.set(OffsetClause.kind, (expr) => this.offsetClause(expr as OffsetClause));
        this.handlers.set(FetchClause.kind, (expr) => this.visitFetchClause(expr as FetchClause));

        // Add handlers for JOIN conditions
        this.handlers.set(JoinOnClause.kind, (expr) => this.visitJoinOnClause(expr as JoinOnClause));
        this.handlers.set(JoinUsingClause.kind, (expr) => this.visitJoinUsingClause(expr as JoinUsingClause));

        // For value components that might contain column references
        this.handlers.set(ColumnReference.kind, (expr) => this.visitColumnReference(expr as ColumnReference));
        this.handlers.set(BinaryExpression.kind, (expr) => this.visitBinaryExpression(expr as BinaryExpression));
        this.handlers.set(UnaryExpression.kind, (expr) => this.visitUnaryExpression(expr as UnaryExpression));
        this.handlers.set(FunctionCall.kind, (expr) => this.visitFunctionCall(expr as FunctionCall));
        this.handlers.set(ParenExpression.kind, (expr) => this.visitParenExpression(expr as ParenExpression));
        this.handlers.set(CaseExpression.kind, (expr) => this.visitCaseExpression(expr as CaseExpression));
        this.handlers.set(CastExpression.kind, (expr) => this.visitCastExpression(expr as CastExpression));
        this.handlers.set(BetweenExpression.kind, (expr) => this.visitBetweenExpression(expr as BetweenExpression));
        this.handlers.set(ArrayExpression.kind, (expr) => this.visitArrayExpression(expr as ArrayExpression));
        this.handlers.set(ValueList.kind, (expr) => this.visitValueList(expr as ValueList));
        this.handlers.set(WindowFrameClause.kind, (expr) => this.visitWindowFrameClause(expr as WindowFrameClause));
        this.handlers.set(WindowFrameExpression.kind, (expr) => this.visitWindowFrameExpression(expr as WindowFrameExpression));
        this.handlers.set(PartitionByClause.kind, (expr) => this.visitPartitionByClause(expr as PartitionByClause));
    }

    public getValues(): { name: string, value: ValueComponent }[] {
        return this.selectValues;
    }

    public collect(arg: SqlComponent): { name: string, value: ValueComponent }[] {
        // Visit the component and return the collected select items
        this.visit(arg);
        const items = this.getValues();
        this.reset(); // Reset after collection
        return items;
    }

    /**
     * Reset the collection of ColumnReferences
     */
    private reset(): void {
        this.selectValues = []
        this.visitedNodes.clear();
        this.commonTables = [];
    }

    /**
     * Add a select value as unique, according to the duplicate detection option.
     * If duplicateDetection is 'columnNameOnly', only column name is checked.
     * If duplicateDetection is 'fullName', both table and column name are checked.
     */
    private addSelectValueAsUnique(name: string, value: ValueComponent): void {
        if (this.duplicateDetection === 'columnNameOnly') {
            if (!this.selectValues.some(item => item.name === name)) {
                this.selectValues.push({ name, value });
            }
        } else if (this.duplicateDetection === 'fullName') {
            // Try to get table name from ValueComponent if possible
            let tableName = '';
            if (value && typeof (value as any).getNamespace === 'function') {
                tableName = (value as any).getNamespace() || '';
            }
            const key = tableName + '.' + name;
            if (!this.selectValues.some(item => {
                let itemTable = '';
                if (item.value && typeof (item.value as any).getNamespace === 'function') {
                    itemTable = (item.value as any).getNamespace() || '';
                }
                return (itemTable + '.' + item.name) === key;
            })) {
                this.selectValues.push({ name, value });
            }
        }
    }

    /**
     * Main entry point for the visitor pattern.
     * Implements the shallow visit pattern to distinguish between root and recursive visits.
     */
    public visit(arg: SqlComponent): void {
        // If not a root visit, just visit the node and return
        if (!this.isRootVisit) {
            this.visitNode(arg);
            return;
        }

        if (!(arg instanceof SimpleSelectQuery)) {
            throw new Error("Root visit must be a SimpleSelectQuery");
        }

        // If this is a root visit, we need to reset the state
        this.reset();
        this.isRootVisit = false;
        this.commonTables = this.commonTableCollector.collect(arg);

        try {
            this.visitNode(arg);
        } finally {
            // Regardless of success or failure, reset the root visit flag
            this.isRootVisit = true;
        }
    }

    /**
     * Internal visit method used for all nodes.
     * This separates the visit flag management from the actual node visitation logic.
     */
    private visitNode(arg: SqlComponent): void {
        // Skip if we've already visited this node to prevent infinite recursion
        if (this.visitedNodes.has(arg)) {
            return;
        }

        // Mark as visited
        this.visitedNodes.add(arg);

        const handler = this.handlers.get(arg.getKind());
        if (handler) {
            handler(arg);
            return;
        }

        // For any other component types, we don't need to do anything
    }

    /**
      * Process a SimpleSelectQuery to collect ColumnReferences from all its clauses
      */
    private visitSimpleSelectQuery(query: SimpleSelectQuery): void {
        // Visit all clauses that might contain column references
        if (query.selectClause) {
            query.selectClause.accept(this);
        }

        if (query.fromClause) {
            query.fromClause.accept(this);
        }

        if (query.whereClause) {
            query.whereClause.accept(this);
        }

        if (query.groupByClause) {
            query.groupByClause.accept(this);
        }

        if (query.havingClause) {
            query.havingClause.accept(this);
        }

        if (query.windowClause) {
            for (const win of query.windowClause.windows) {
                win.accept(this);
            }
        }

        if (query.orderByClause) {
            query.orderByClause.accept(this);
        }

        if (query.limitClause) {
            query.limitClause.accept(this);
        }

        if (query.offsetClause) {
            query.offsetClause.accept(this);
        }

        if (query.fetchClause) {
            query.fetchClause.accept(this);
        }

        if (query.forClause) {
            query.forClause.accept(this);
        }

        // Explicitly NOT processing query.WithClause to avoid scanning CTEs
    }

    // Clause handlers
    private visitSelectClause(clause: SelectClause): void {
        for (const item of clause.items) {
            if (item.identifier) {
                this.addSelectValueAsUnique(item.identifier.name, item.value);
            }
            item.value.accept(this);
        }
    }

    private visitFromClause(clause: FromClause): void {
        // import source values
        const collector = new SelectValueCollector(this.tableColumnResolver, this.commonTables);
        const sourceValues = collector.collect(clause);
        for (const item of sourceValues) {
            // Add the select value as unique to avoid duplicates
            this.addSelectValueAsUnique(item.name, item.value);
        }

        if (clause.joins) {
            for (const join of clause.joins) {
                if (join.condition) {
                    join.condition.accept(this);
                }
            }
        }
    }

    private visitWhereClause(clause: WhereClause): void {
        if (clause.condition) {
            clause.condition.accept(this);
        }
    }

    private visitGroupByClause(clause: GroupByClause): void {
        if (clause.grouping) {
            for (const item of clause.grouping) {
                item.accept(this);
            }
        }
    }

    private visitHavingClause(clause: HavingClause): void {
        if (clause.condition) {
            clause.condition.accept(this);
        }
    }

    private visitOrderByClause(clause: OrderByClause): void {
        if (clause.order) {
            for (const item of clause.order) {
                item.accept(this);
            }
        }
    }

    private visitWindowFrameClause(clause: WindowFrameClause): void {
        clause.expression.accept(this);
    }

    private visitWindowFrameExpression(expr: WindowFrameExpression): void {
        if (expr.partition) {
            expr.partition.accept(this);
        }
        if (expr.order) {
            expr.order.accept(this);
        }
        if (expr.frameSpec) {
            expr.frameSpec.accept(this);
        }
    }

    private visitLimitClause(clause: LimitClause): void {
        if (clause.value) {
            clause.value.accept(this);
        }
    }

    private offsetClause(clause: OffsetClause): void {
        if (clause.value) {
            clause.value.accept(this);
        }
    }

    private visitFetchClause(clause: FetchClause): void {
        if (clause.expression) {
            clause.expression.accept(this);
        }
    }

    private visitJoinOnClause(joinOnClause: JoinOnClause): void {
        // Visit the join condition
        if (joinOnClause.condition) {
            joinOnClause.condition.accept(this);
        }
    }

    private visitJoinUsingClause(joinUsingClause: JoinUsingClause): void {
        // Visit the columns in the USING clause
        if (joinUsingClause.condition) {
            joinUsingClause.condition.accept(this);
        }
    }

    // Value component handlers
    private visitColumnReference(columnRef: ColumnReference): void {
        if (columnRef.column.name !== "*") {
            this.addSelectValueAsUnique(columnRef.column.name, columnRef);
        } else if (!this.includeWildCard) {
            return;
        } else {
            this.addSelectValueAsUnique(columnRef.column.name, columnRef);
        }
    }

    private visitBinaryExpression(expr: BinaryExpression): void {
        // Visit both sides of the expression
        if (expr.left) {
            expr.left.accept(this);
        }
        if (expr.right) {
            expr.right.accept(this);
        }
    }

    private visitUnaryExpression(expr: UnaryExpression): void {
        if (expr.expression) {
            expr.expression.accept(this);
        }
    }

    private visitFunctionCall(func: FunctionCall): void {
        if (func.argument) {
            func.argument.accept(this);
        }
        if (func.over) {
            func.over.accept(this);
        }
    }

    private visitParenExpression(expr: ParenExpression): void {
        if (expr.expression) {
            expr.expression.accept(this);
        }
    }

    private visitCaseExpression(expr: CaseExpression): void {
        if (expr.condition) {
            expr.condition.accept(this);
        }

        if (expr.switchCase) {
            expr.switchCase.accept(this);
        }
    }

    private visitCastExpression(expr: CastExpression): void {
        if (expr.input) {
            expr.input.accept(this);
        }
    }

    private visitBetweenExpression(expr: BetweenExpression): void {
        if (expr.expression) {
            expr.expression.accept(this);
        }

        if (expr.lower) {
            expr.lower.accept(this);
        }

        if (expr.upper) {
            expr.upper.accept(this);
        }
    }

    private visitArrayExpression(expr: ArrayExpression): void {
        if (expr.expression) {
            expr.expression.accept(this);
        }
    }

    private visitValueList(expr: ValueList): void {
        if (expr.values) {
            for (const value of expr.values) {
                value.accept(this);
            }
        }
    }

    private visitPartitionByClause(clause: PartitionByClause): void {
        clause.value.accept(this);
    }
}<|MERGE_RESOLUTION|>--- conflicted
+++ resolved
@@ -26,7 +26,6 @@
     private includeWildCard: boolean; // This option controls whether wildcard columns are included in the collection.
 
     /**
-<<<<<<< HEAD
      * Option for duplicate detection:
      * - 'columnNameOnly': Only column name is used for duplicate detection (default)
      * - 'fullName': Table name + column name is used for duplicate detection
@@ -35,16 +34,9 @@
 
     constructor(
         tableColumnResolver?: TableColumnResolver | null,
-        throwOnUnresolvedWildcard: boolean = false,
+        includeWildCard: boolean = false,
         duplicateDetection: 'columnNameOnly' | 'fullName' = 'columnNameOnly'
     ) {
-=======
-     * Constructs a new SelectableColumnCollector.
-     * @param tableColumnResolver Optional. A resolver to determine actual column names, especially for wildcards.
-     * @param includeWildCard Optional. If true, wildcard columns (e.g., table.* or *) are included in the collected values. Defaults to false.
-     */
-    constructor(tableColumnResolver?: TableColumnResolver | null, includeWildCard: boolean = false) {
->>>>>>> 0612a345
         this.tableColumnResolver = tableColumnResolver ?? null;
         this.includeWildCard = includeWildCard;
         this.commonTableCollector = new CTECollector();
