--- conflicted
+++ resolved
@@ -97,12 +97,6 @@
     private static toSimpleValuesQuery(query: ValuesQuery, columns?: string[]): SimpleSelectQuery {
         // Figure out how many columns are in the VALUES clause
         const columnCount = query.tuples.length > 0 ? query.tuples[0].values.length : 0;
-<<<<<<< HEAD
-
-        // Use provided column aliases if available, otherwise generate column names (column1, column2, ...)
-        const columnNames: string[] = query.columnAliases ?? [];
-        if (columnNames.length === 0) {
-=======
         let columnNames: string[];
         if (columns && columns.length > 0) {
             if (columns.length !== columnCount) {
@@ -111,7 +105,6 @@
             columnNames = columns;
         } else {
             columnNames = [];
->>>>>>> 0b485c5e
             for (let i = 1; i <= columnCount; i++) {
                 columnNames.push(`column${i}`);
             }
